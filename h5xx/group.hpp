--- conflicted
+++ resolved
@@ -94,12 +94,8 @@
  * iterator template class
  */
 template <typename T>
-<<<<<<< HEAD
-class group_iterator : public std::iterator<std::forward_iterator_tag, T, std::ptrdiff_t, std::unique_ptr<T> >
-=======
 class group_iterator
   : public std::iterator<std::forward_iterator_tag, T>
->>>>>>> 0f2a7039
 {
 public:
 
@@ -123,27 +119,6 @@
     bool operator==(group_iterator const&) const;
     bool operator!=(group_iterator const&) const;
 
-<<<<<<< HEAD
-    /** return name of current element
-     *  just for testing 
-     */
-    std::string get_current_name() {
-        return(name_of_current_element);
-    };
-
-    /** return stop_idx
-     *  just for testing
-     */
-    hsize_t get_idx() {
-        return(stop_idx);
-    };
-
-    /** initialize iterator
-     *  as past-the-end
-     */
-    void set_to_end_() noexcept;
-
-=======
     /** return name of current element */
     std::string get_name()
     {
@@ -156,7 +131,6 @@
     {
         stop_idx_ = -1U;
     }
->>>>>>> 0f2a7039
 
 private:
     /** move forward by one step, calls H5Literate */
@@ -179,27 +153,10 @@
 
 // FIXME the same again for const_group_iterator and "const T", compare with /usr/include/c++/4.9.2/bits/stl_list.h
 
-<<<<<<< HEAD
-namespace detail {
-
-// TODO: is there a better way using more h5xx than hdf5?
-template <typename T>
-herr_t find_name_of_type(hid_t g_id, const char* name, const H5L_info_t* info, void* op_data);
-
-template <H5O_type_t>
-herr_t find_name_of_type_impl(hid_t g_id, const char* name, const H5L_info_t* info, void* op_data);
-
-} // namespace detail
-
-
-/** 
- * adapter classes for iterators
-=======
 /**
  * adapter class to convert a group into a container of HDF5 objects of given type
  *
  * Provides an iterator interface and can be used in a range-based loop.
->>>>>>> 0f2a7039
  */
 template <typename h5xxObject>
 class container
@@ -360,17 +317,10 @@
  * implementation of group:iterator
  */
 template <typename T>
-<<<<<<< HEAD
-inline group_iterator<T>::group_iterator() noexcept : container_group_(NULL)
-{
-    stop_idx = -1U;
-}
-=======
 inline group_iterator<T>::group_iterator() noexcept
   : parent_(nullptr)
   , stop_idx_(-1U)
 {}
->>>>>>> 0f2a7039
 
 template <typename T>
 inline group_iterator<T>::group_iterator(const group& group) noexcept
@@ -465,10 +415,6 @@
     return(move(element));
 }
 
-<<<<<<< HEAD
-template <typename T>
-inline T group_iterator<T>::operator*()
-=======
 namespace detail {
 
 // forward declaration of helper function
@@ -509,7 +455,6 @@
  */
 template <H5O_type_t type>
 herr_t find_name_of_type_impl(hid_t g_id, char const* name, H5L_info_t const* info, void* op_data)
->>>>>>> 0f2a7039
 {
     H5O_info_t obj_info;
 
@@ -547,26 +492,10 @@
     return find_name_of_type_impl<H5O_TYPE_GROUP>(g_id, name, info, op_data);
 }
 
-<<<<<<< HEAD
-        throw std::out_of_range(error_msg);
-    }	
-    
-    T retval(*container_group_, name_of_current_element);
-    return(move(retval));
-}
-
-template <typename T>
-inline std::unique_ptr<T> group_iterator<T>::operator->()
-{
-    T* temp = new T(this->operator*());
-    std::unique_ptr<T> ptr(temp);
-    return ptr;
-=======
 template <>
 herr_t find_name_of_type<dataset>(hid_t g_id, char const* name, H5L_info_t const* info, void* op_data)
 {
     return find_name_of_type_impl<H5O_TYPE_DATASET>(g_id, name, info, op_data);
->>>>>>> 0f2a7039
 }
 
 template <>
