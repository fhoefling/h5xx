--- conflicted
+++ resolved
@@ -13,15 +13,6 @@
  * Requirements fo Iterator(It)
  * http://en.cppreference.com/w/cpp/concept/ForwardIterator
  *
-<<<<<<< HEAD
- *  - DefaultConstructible - tested
- *  - CopyConstructible - tested
- *  - CopyAssignable - tested
- *  - EqualityComparable - tested
- *  - Destructible - tested
- *  - lvalues are Swappable - tested
- *  - has member typedefs value_type, difference_type, reference, pointer and iterator_category - tested
-=======
  *  - DefaultConstructible
  *  - CopyConstructible
  *  - CopyAssignable
@@ -30,7 +21,6 @@
  *  - lvalues are Swappable
  *  - std::iterator_traits<It> has member typedefs:
  *    value_type, difference_type, reference, pointer and iterator_category
->>>>>>> 0f2a7039
  *
  *  and
  *
@@ -93,18 +83,9 @@
 
     /** check copy constructor */
     BOOST_TEST_MESSAGE("testing copy constructor");
-<<<<<<< HEAD
-    BOOST_CHECK_NO_THROW(dataset_container::iterator dset_iter_2 = dset_iter);
-    BOOST_CHECK_NO_THROW(subgroup_container::iterator sgroup_iter_2 = sgroup_iter);
-
-    /** check destructor */
-    BOOST_TEST_MESSAGE("testing destructor");
-    BOOST_CHECK_NO_THROW(dset_iter.~group_iterator());
-    BOOST_CHECK_NO_THROW(sgroup_iter.~group_iterator());
-=======
+
     BOOST_CHECK_NO_THROW(container<dataset>::iterator dset_iter_2 = dset_iter);
     BOOST_CHECK_NO_THROW(container<group>::iterator sgroup_iter_2 = sgroup_iter);
->>>>>>> 0f2a7039
 }
 
 BOOST_AUTO_TEST_CASE( iterator_requirements )
@@ -128,15 +109,8 @@
 
     /** check CopyConstructible */
     BOOST_TEST_MESSAGE("testing CopyConstructible");
-<<<<<<< HEAD
-    BOOST_CHECK_NO_THROW(dset_iter_2 = dataset_container::iterator(dset_iter));
-    BOOST_CHECK_NO_THROW(sgroup_iter_2 = subgroup_container::iterator(sgroup_iter));
-    BOOST_CHECK_NO_THROW(dset_iter_2 == dset_iter);
-    BOOST_CHECK_NO_THROW(sgroup_iter_2 == sgroup_iter);
-=======
     BOOST_CHECK_NO_THROW(dset_iter_2 = container<dataset>::iterator(dset_iter));
     BOOST_CHECK_NO_THROW(sgroup_iter_2 = container<group>::iterator(sgroup_iter));
->>>>>>> 0f2a7039
 
     /** check CopyAssignable */
     BOOST_TEST_MESSAGE("testing CopyAssignable");
@@ -157,20 +131,20 @@
  
     /** check member typedefs value_type, difference_type, reference, pointer and iterator_category */
     BOOST_TEST_MESSAGE("testing std::iterator_traits");
-    BOOST_CHECK(typeid(dataset_container::iterator::value_type) == typeid(dataset));
-    BOOST_CHECK(typeid(subgroup_container::iterator::value_type) == typeid(group));
+    BOOST_CHECK(typeid(container<dataset>::iterator::value_type) == typeid(dataset));
+    BOOST_CHECK(typeid(container<group>::iterator::value_type) == typeid(group));
     
-    BOOST_CHECK(typeid(dataset_container::iterator::difference_type) == typeid(std::ptrdiff_t));
-    BOOST_CHECK(typeid(subgroup_container::iterator::difference_type) ==  typeid(std::ptrdiff_t));
-
-    BOOST_CHECK(typeid(dataset_container::iterator::reference) == typeid(dataset&));
-    BOOST_CHECK(typeid(subgroup_container::iterator::reference) == typeid(group&));
-
-    BOOST_CHECK(typeid(dataset_container::iterator::pointer) == typeid(std::unique_ptr<dataset>));
-    BOOST_CHECK(typeid(subgroup_container::iterator::pointer) == typeid(std::unique_ptr<group>));
-
-    BOOST_CHECK(typeid(dataset_container::iterator::iterator_category) == typeid(std::forward_iterator_tag));
-    BOOST_CHECK(typeid(subgroup_container::iterator::iterator_category) == typeid(std::forward_iterator_tag));
+    BOOST_CHECK(typeid(container<dataset>::iterator::difference_type) == typeid(std::ptrdiff_t));
+    BOOST_CHECK(typeid(container<group>::iterator::difference_type) ==  typeid(std::ptrdiff_t));
+
+    BOOST_CHECK(typeid(container<dataset>::iterator::reference) == typeid(dataset&));
+    BOOST_CHECK(typeid(container<group>::iterator::reference) == typeid(group&));
+
+    BOOST_CHECK(typeid(container<dataset>::iterator::pointer) == typeid(std::unique_ptr<dataset>));
+    BOOST_CHECK(typeid(container<group>::iterator::pointer) == typeid(std::unique_ptr<group>));
+
+    BOOST_CHECK(typeid(container<dataset>::iterator::iterator_category) == typeid(std::forward_iterator_tag));
+    BOOST_CHECK(typeid(container<group>::iterator::iterator_category) == typeid(std::forward_iterator_tag));
 
     /** setting up further test with a real group */
     group container_group(file);
@@ -181,23 +155,23 @@
     group grp2(container_group, "grp2");
     group grp3(container_group, "grp3");
 
-    dataset_container::iterator dset_multipass_1 = container_group.datasets().begin();
-    dataset_container::iterator dset_multipass_2 = container_group.datasets().begin();
-    subgroup_container::iterator sgroup_multipass_1 = container_group.subgroups().begin();
-    subgroup_container::iterator sgroup_multipass_2 = container_group.subgroups().begin();
+    container<dataset>::iterator dset_multipass_1 = container_group.datasets().begin();
+    container<dataset>::iterator dset_multipass_2 = container_group.datasets().begin();
+    container<group>::iterator sgroup_multipass_1 = container_group.groups().begin();
+    container<group>::iterator sgroup_multipass_2 = container_group.groups().begin();
 
     /** check Multipass guarantee */
     BOOST_TEST_MESSAGE("testing Multipass guarantee");
     while(dset_multipass_1 != container_group.datasets().end()) {
         BOOST_CHECK(dset_multipass_1 == dset_multipass_2);
-	BOOST_CHECK(dset_multipass_1.get_current_name() == dset_multipass_2.get_current_name());
+	BOOST_CHECK(dset_multipass_1.get_name() == dset_multipass_2.get_name());
 	++dset_multipass_1;
 	dset_multipass_2++;
     }
 
-    while(sgroup_multipass_1 != container_group.subgroups().end()) {
+    while(sgroup_multipass_1 != container_group.groups().end()) {
 	BOOST_CHECK(sgroup_multipass_1 == sgroup_multipass_2);
-	BOOST_CHECK(sgroup_multipass_1.get_current_name() == sgroup_multipass_2.get_current_name());
+	BOOST_CHECK(sgroup_multipass_1.get_name() == sgroup_multipass_2.get_name());
 	++sgroup_multipass_1;
 	sgroup_multipass_2++;
     }
@@ -230,23 +204,17 @@
     BOOST_CHECK_THROW(sgroup_iter++, std::invalid_argument);
 
     /** TODO: check (void) i++ == (void)++i */
-<<<<<<< HEAD
-      
-=======
-
-
->>>>>>> 0f2a7039
+
+
     /** check operator!= / operator== */
     BOOST_TEST_MESSAGE("testing (in)equality operators");
     BOOST_CHECK(dset_iter == dset_iter_2);
     BOOST_CHECK(!(dset_iter != dset_iter_2));
     BOOST_CHECK(sgroup_iter == sgroup_iter_2);
     BOOST_CHECK(!(sgroup_iter != sgroup_iter_2));
-<<<<<<< HEAD
-=======
 
     /** TODO: check Multipass guarantee */
->>>>>>> 0f2a7039
+
 
      /** check It->m equivalent to (*It).m */
     group container_group(file);
@@ -254,7 +222,7 @@
     group sgroup = group(container_group, "grp");
 
     dset_iter = container_group.datasets().begin();
-    sgroup_iter = container_group.subgroups().begin();
+    sgroup_iter = container_group.groups().begin();
 
     BOOST_TEST_MESSAGE("testing equivalnece of operator-> and operator*/.");
     BOOST_CHECK(dset_iter->valid() == (*dset_iter).valid());
@@ -268,15 +236,6 @@
     group container_group = group();
 
     BOOST_TEST_MESSAGE("setting up iterators");
-<<<<<<< HEAD
-    dataset_container::iterator dset_iter_begin, dset_iter_end;
-    subgroup_container::iterator sgroup_iter_begin, sgroup_iter_end;
-    
-    dset_iter_begin = container_group.datasets().begin();
-    dset_iter_end = container_group.datasets().end();
-    sgroup_iter_begin = container_group.subgroups().begin();
-    sgroup_iter_end = container_group.subgroups().end();
-=======
     container<dataset>::iterator dset_iter_begin, dset_iter_end;
     container<group>::iterator sgroup_iter_begin, sgroup_iter_end;
 
@@ -284,7 +243,6 @@
     BOOST_CHECK_NO_THROW(dset_iter_end = container_group.datasets().end());
     BOOST_CHECK_NO_THROW(sgroup_iter_begin = container_group.groups().begin());
     BOOST_CHECK_NO_THROW(sgroup_iter_end = container_group.groups().end());
->>>>>>> 0f2a7039
 
     BOOST_TEST_MESSAGE("testing for equality of begin and end iterators");
     BOOST_CHECK(dset_iter_begin == dset_iter_end);
@@ -300,15 +258,6 @@
     group container_group(file);
 
     BOOST_TEST_MESSAGE("setting up iterators");
-<<<<<<< HEAD
-    dataset_container::iterator dset_iter_begin, dset_iter_end;
-    subgroup_container::iterator sgroup_iter_begin, sgroup_iter_end;
-    
-    dset_iter_begin = container_group.datasets().begin();
-    dset_iter_end = container_group.datasets().end();
-    sgroup_iter_begin = container_group.subgroups().begin();
-    sgroup_iter_end = container_group.subgroups().end();
-=======
     container<dataset>::iterator dset_iter_begin, dset_iter_end;
     container<group>::iterator sgroup_iter_begin, sgroup_iter_end;
 
@@ -316,7 +265,6 @@
     BOOST_CHECK_NO_THROW(dset_iter_end = container_group.datasets().end());
     BOOST_CHECK_NO_THROW(sgroup_iter_begin = container_group.groups().begin());
     BOOST_CHECK_NO_THROW(sgroup_iter_end = container_group.groups().end());
->>>>>>> 0f2a7039
 
     // begin- and end-iterator should be equal in empty group
     BOOST_TEST_MESSAGE("testing for equality of begin and end iterators");
@@ -337,15 +285,6 @@
     dataset dset2 = create_dataset<int>(container_group, "dset2");
     dataset dset3 = create_dataset<int>(container_group, "dset3");
 
-<<<<<<< HEAD
-    dataset_container::iterator dset_iter_begin = container_group.datasets().begin();
-    dataset_container::iterator dset_iter_end = container_group.datasets().end();
-    dataset_container::iterator dset_iter_begin_2 = container_group.datasets().begin();
-
-    subgroup_container::iterator sgroup_iter_begin = container_group.subgroups().begin();
-    subgroup_container::iterator sgroup_iter_end = container_group.subgroups().end();
- 
-=======
     // testing begin(), end()
     BOOST_TEST_MESSAGE("testing begin/end");
     BOOST_CHECK_NO_THROW(container<dataset>::iterator dset_iter_begin = container_group.datasets().begin());
@@ -360,7 +299,6 @@
     container<group>::iterator sgroup_iter_begin = container_group.groups().begin();
     container<group>::iterator sgroup_iter_end = container_group.groups().end();
 
->>>>>>> 0f2a7039
     // no subgroups: begin and end iterators over subgroups should be equal
     BOOST_TEST_MESSAGE("testing (in)equality begin and end iterators");
     BOOST_CHECK(sgroup_iter_begin == sgroup_iter_end);
@@ -402,10 +340,6 @@
     group grp2(container_group, "grp2");
     group grp3(container_group, "grp3");
 
-<<<<<<< HEAD
-    dataset_container::iterator dset_iter_begin = container_group.datasets().begin();
-    dataset_container::iterator dset_iter_end = container_group.datasets().end();
-=======
     BOOST_TEST_MESSAGE("testing begin/end");
     BOOST_CHECK_NO_THROW(container<dataset>::iterator dset_iter_begin = container_group.datasets().begin());
     BOOST_CHECK_NO_THROW(container<dataset>::iterator dset_iter_end = container_group.datasets().end());
@@ -414,7 +348,6 @@
 
     container<dataset>::iterator dset_iter_begin = container_group.datasets().begin();
     container<dataset>::iterator dset_iter_end = container_group.datasets().end();
->>>>>>> 0f2a7039
 
     container<group>::iterator sgroup_iter_begin = container_group.groups().begin();
     container<group>::iterator sgroup_iter_end = container_group.groups().end();
@@ -465,13 +398,6 @@
     group grp1(container_group, "grp1");
     dataset dset1 = create_dataset<int>(container_group, "dset1");
     dataset dset2 = create_dataset<int>(container_group, "dset2");
-<<<<<<< HEAD
-    
-    dataset_container::iterator dset_iter_begin = container_group.datasets().begin();
-    dataset_container::iterator dset_iter_end = container_group.datasets().end();
-    subgroup_container::iterator sgroup_iter_begin = container_group.subgroups().begin();
-    subgroup_container::iterator sgroup_iter_end = container_group.subgroups().end();
-=======
 
     BOOST_TEST_MESSAGE("testing begin/end");
     BOOST_CHECK_NO_THROW(container<dataset>::iterator dset_iter_begin = container_group.datasets().begin());
@@ -483,7 +409,6 @@
     container<dataset>::iterator dset_iter_end = container_group.datasets().end();
     container<group>::iterator sgroup_iter_begin = container_group.groups().begin();
     container<group>::iterator sgroup_iter_end = container_group.groups().end();
->>>>>>> 0f2a7039
 
     BOOST_TEST_MESSAGE("testing (in)equality of begin and end iterators");
     // begin- and end-iterator over subgroups should not be equal
@@ -520,12 +445,6 @@
     dataset temp_set;
     group temp_group;
 
-<<<<<<< HEAD
-    dataset_container::iterator dset_iter_begin = container_group.datasets().begin();
-    dataset_container::iterator dset_iter_end = container_group.datasets().end();
-    subgroup_container::iterator sgroup_iter_begin = container_group.subgroups().begin();
-    subgroup_container::iterator sgroup_iter_end = container_group.subgroups().end();
-=======
     BOOST_TEST_MESSAGE("testing begin/end");
     BOOST_CHECK_NO_THROW(container<dataset>::iterator dset_iter_begin = container_group.datasets().begin());
     BOOST_CHECK_NO_THROW(container<dataset>::iterator dset_iter_end = container_group.datasets().end());
@@ -536,7 +455,6 @@
     container<dataset>::iterator dset_iter_end = container_group.datasets().end();
     container<group>::iterator sgroup_iter_begin = container_group.groups().begin();
     container<group>::iterator sgroup_iter_end = container_group.groups().end();
->>>>>>> 0f2a7039
 
     BOOST_TEST_MESSAGE("testing (in)equality of begin and end iterators");
     // begin- and end-iterator over subgroups should not be equal
@@ -570,13 +488,6 @@
     dataset dset1 = create_dataset<int>(container_group, "dset1");
     dataset dset2 = create_dataset<int>(container_group, "dset2");
 
-<<<<<<< HEAD
-    dataset_container::iterator dset_iter_begin = container_group.datasets().begin();
-    dataset_container::iterator dset_iter_end = container_group.datasets().end();
-    subgroup_container::iterator sgroup_iter_begin = container_group.subgroups().begin();
-    subgroup_container::iterator sgroup_iter_end = container_group.subgroups().end();
- 
-=======
     BOOST_TEST_MESSAGE("testing begin/end");
     BOOST_CHECK_NO_THROW(container<dataset>::iterator dset_iter_begin = container_group.datasets().begin());
     BOOST_CHECK_NO_THROW(container<dataset>::iterator dset_iter_end = container_group.datasets().end());
@@ -589,7 +500,6 @@
     container<group>::iterator sgroup_iter_end = container_group.groups().end();
 
     BOOST_TEST_MESSAGE("testing (in)equality of begin and end iterators");
->>>>>>> 0f2a7039
     // begin- and end-iterator over subgroups should not be equal
     BOOST_TEST_MESSAGE("testing (in)equality of begin and end iterators");
     BOOST_CHECK(sgroup_iter_begin != sgroup_iter_end);
