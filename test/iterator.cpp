--- conflicted
+++ resolved
@@ -7,13 +7,6 @@
  * This software may be modified and distributed under the terms of the
  * 3-clause BSD license.  See accompanying file LICENSE for details.
  */
-<<<<<<< HEAD
-=======
- 
-#define BOOST_TEST_MODULE h5xx_group
-#include <boost/test/unit_test.hpp>
->>>>>>> 015d23fb
-
 
 /** Requirements fo Iterator(It) (according to en.cppreference.com/w/cpp/concept/ForwarsIterator)
  *  
@@ -42,6 +35,7 @@
 
 #define BOOST_TEST_MODULE h5xx_group
 #include <boost/test/unit_test.hpp>
+
 #include <iostream>
 #include <h5xx/group.hpp>
 #include <h5xx/dataset.hpp>
@@ -160,15 +154,10 @@
     ++dset_iter_begin;
     BOOST_CHECK(dset_iter_begin == dset_iter_end);
     
-<<<<<<< HEAD
     BOOST_CHECK(dset_iter_begin != dset_iter_begin_2);
     ++dset_iter_begin_2;
     ++dset_iter_begin_2;
     BOOST_CHECK(dset_iter_begin_2 == dset_iter_end);
-=======
-    dset_iter_begin++;
-    BOOST_CHECK(dset_iter_begin == dset_iter_end);
->>>>>>> 015d23fb
 }
 
 
@@ -208,7 +197,6 @@
     ++sgroup_iter_begin;
     BOOST_CHECK((*sgroup_iter_begin).valid());
     BOOST_CHECK(sgroup_iter_begin != sgroup_iter_end);
-<<<<<<< HEAD
 
     ++sgroup_iter_begin;
     BOOST_CHECK(sgroup_iter_begin == sgroup_iter_end);
@@ -217,11 +205,6 @@
     ++sgroup_iter_begin_2;
     ++sgroup_iter_begin_2;
     BOOST_CHECK(sgroup_iter_begin_2 == sgroup_iter_end);
-=======
-    
-    sgroup_iter_begin++;
-    BOOST_CHECK(sgroup_iter_begin == sgroup_iter_end);
->>>>>>> 015d23fb
 }
 
 
@@ -251,26 +234,12 @@
     
     // check operators
     // iterate subgroup iter
-<<<<<<< HEAD
     BOOST_CHECK((*sgroup_iter_begin++).valid());
-=======
-    temp_grp = *sgroup_iter_begin++;
-    BOOST_CHECK_EQUAL(temp_grp.hid(), grp1.hid());
-    
->>>>>>> 015d23fb
     BOOST_CHECK(sgroup_iter_begin == sgroup_iter_end);
     
     // iterate dataset iter
     BOOST_CHECK((*dset_iter_begin++).valid());
     BOOST_CHECK(dset_iter_begin != dset_iter_end);
-<<<<<<< HEAD
-=======
-    
-    temp_set = *dset_iter_begin++;
-    BOOST_CHECK_EQUAL(temp_set.hid(), dset2.hid());
-    
-    BOOST_CHECK(dset_iter_begin == dset_iter_end); 
->>>>>>> 015d23fb
 }
 
 
@@ -306,21 +275,9 @@
     BOOST_CHECK((*sgroup_iter_begin++).valid());
     BOOST_CHECK(sgroup_iter_begin != sgroup_iter_end);
     
-<<<<<<< HEAD
     // iterate dataset iter
     //BOOST_CHECK((*dset_iter_begin++).valid());
     ++dset_iter_begin;
-=======
-    temp_grp = *sgroup_iter_begin++;
-    BOOST_CHECK_EQUAL(temp_grp.hid(), grp2.hid());
-    
-    BOOST_CHECK(sgroup_iter_begin == sgroup_iter_end);
-    
-    // iterate dataset iter
-    temp_set = *dset_iter_begin++;
-    BOOST_CHECK_EQUAL(temp_set.hid(), dset1.hid());
-    
->>>>>>> 015d23fb
     BOOST_CHECK(dset_iter_begin == dset_iter_end);
 }
 
@@ -355,24 +312,8 @@
     BOOST_CHECK((*sgroup_iter_begin++).valid());
     BOOST_CHECK(sgroup_iter_begin != sgroup_iter_end);
     
-<<<<<<< HEAD
-=======
-    temp_grp = *sgroup_iter_begin++;
-    BOOST_CHECK_EQUAL(temp_grp.hid(), grp2.hid());
-    
-    BOOST_CHECK(sgroup_iter_begin == sgroup_iter_end);
-    
->>>>>>> 015d23fb
     // iterate dataset iter
     BOOST_CHECK((*dset_iter_begin++).valid());
     BOOST_CHECK(dset_iter_begin != dset_iter_end);
-<<<<<<< HEAD
-=======
-    
-    temp_set = *dset_iter_begin++;
-    BOOST_CHECK_EQUAL(temp_set.hid(), dset2.hid());
-    
-    BOOST_CHECK(dset_iter_begin == dset_iter_end);
->>>>>>> 015d23fb
 }
 } // namespace fixture